--- conflicted
+++ resolved
@@ -33,14 +33,8 @@
 	"time"
 
 	"github.com/gocql/gocql"
-	"github.com/urfave/cli"
-<<<<<<< HEAD
-	commonpb "go.temporal.io/temporal-proto/common/v1"
-	historypb "go.temporal.io/temporal-proto/history/v1"
-
 	"github.com/temporalio/temporal/.gen/proto/adminservice/v1"
 	enumsgenpb "github.com/temporalio/temporal/.gen/proto/enums/v1"
-
 	"github.com/temporalio/temporal/.gen/proto/persistenceblobs/v1"
 	"github.com/temporalio/temporal/common"
 	"github.com/temporalio/temporal/common/auth"
@@ -53,19 +47,9 @@
 	"github.com/temporalio/temporal/common/primitives"
 	"github.com/temporalio/temporal/common/service/config"
 	"github.com/temporalio/temporal/tools/cassandra"
-=======
-
-	"github.com/uber/cadence/.gen/go/admin"
-	"github.com/uber/cadence/.gen/go/shared"
-	"github.com/uber/cadence/common"
-	"github.com/uber/cadence/common/auth"
-	"github.com/uber/cadence/common/codec"
-	"github.com/uber/cadence/common/log/loggerimpl"
-	"github.com/uber/cadence/common/persistence"
-	cassp "github.com/uber/cadence/common/persistence/cassandra"
-	"github.com/uber/cadence/common/service/config"
-	"github.com/uber/cadence/tools/cassandra"
->>>>>>> a8af61ba
+	"github.com/urfave/cli"
+	commonpb "go.temporal.io/temporal-proto/common/v1"
+	historypb "go.temporal.io/temporal-proto/history/v1"
 )
 
 const maxEventID = 9999
@@ -426,7 +410,6 @@
 	}
 }
 
-<<<<<<< HEAD
 // AdminListTasks outputs a list of a tasks for given Shard and Task Type
 func AdminListTasks(c *cli.Context) {
 	sid := getRequiredIntOption(c, FlagShardID)
@@ -492,32 +475,17 @@
 	category := enumsgenpb.TaskCategory(categoryInt)
 	var visibilityTimestamp int64
 	if category == enumsgenpb.TASK_CATEGORY_TIMER {
-=======
-	shardID := getRequiredIntOption(c, FlagShardID)
-	taskID := getRequiredInt64Option(c, FlagTaskID)
-	typeID := getRequiredIntOption(c, FlagTaskType)
-	var visibilityTimestamp int64
-	if common.TaskType(typeID) == common.TaskTypeTimer {
->>>>>>> a8af61ba
 		visibilityTimestamp = getRequiredInt64Option(c, FlagTaskVisibilityTimestamp)
 	}
 
 	ctx, cancel := newContext(c)
 	defer cancel()
 
-<<<<<<< HEAD
 	req := &adminservice.RemoveTaskRequest{
 		ShardId:             int32(shardID),
 		Category:            category,
 		TaskId:              taskID,
 		VisibilityTimestamp: visibilityTimestamp,
-=======
-	req := &shared.RemoveTaskRequest{
-		ShardID:             common.Int32Ptr(int32(shardID)),
-		Type:                common.Int32Ptr(int32(typeID)),
-		TaskID:              common.Int64Ptr(taskID),
-		VisibilityTimestamp: common.Int64Ptr(visibilityTimestamp),
->>>>>>> a8af61ba
 	}
 
 	_, err := adminClient.RemoveTask(ctx, req)
