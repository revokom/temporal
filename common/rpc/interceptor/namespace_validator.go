--- conflicted
+++ resolved
@@ -351,13 +351,7 @@
 		return nil
 	}
 
-<<<<<<< HEAD
 	allowedStates, allowedStatesDefined := allowedNamespaceStates[fullMethod]
-=======
-	methodName := api.MethodName(fullMethod)
-
-	allowedStates, allowedStatesDefined := allowedNamespaceStates[methodName]
->>>>>>> 569a306d
 	if !allowedStatesDefined {
 		allowedStates = defaultAllowedNamespaceStates
 	}
