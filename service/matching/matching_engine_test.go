--- conflicted
+++ resolved
@@ -168,28 +168,11 @@
 	mockVisibilityManager manager.VisibilityManager, mockHostInfoProvider membership.HostInfoProvider, mockServiceResolver membership.ServiceResolver,
 ) *matchingEngineImpl {
 	return &matchingEngineImpl{
-<<<<<<< HEAD
-		taskManager:            taskMgr,
-		historyClient:          mockHistoryClient,
-		taskQueues:             make(map[taskQueueID]taskQueueManager),
-		taskQueueCount:         make(map[taskQueueCounterKey]int),
-		lockableQueryResultMap: lockableResultMap[*queryResult]{resultMap: make(map[string]chan *queryResult)},
-		logger:                 logger,
-		throttledLogger:        log.ThrottledLogger(logger),
-		metricsHandler:         metrics.NoopMetricsHandler,
-		matchingRawClient:      mockMatchingClient,
-		tokenSerializer:        common.NewProtoTaskTokenSerializer(),
-		config:                 config,
-		namespaceRegistry:      mockNamespaceCache,
-		clusterMeta:            cluster.NewMetadataForTest(cluster.NewTestClusterMetadataConfig(false, true)),
-		timeSource:             clock.NewRealTimeSource(),
-		visibilityManager:      mockVisibilityManager,
-=======
 		taskManager:          taskMgr,
 		historyClient:        mockHistoryClient,
 		taskQueues:           make(map[taskQueueID]taskQueueManager),
 		taskQueueCount:       make(map[taskQueueCounterKey]int),
-		lockableQueryTaskMap: lockableQueryTaskMap{queryTaskMap: make(map[string]chan *queryResult)},
+		lockableQueryResultMap: lockableResultMap[*queryResult]{resultMap: make(map[string]chan *queryResult)},
 		logger:               logger,
 		throttledLogger:      log.ThrottledLogger(logger),
 		metricsHandler:       metrics.NoopMetricsHandler,
@@ -203,7 +186,6 @@
 		clusterMeta:          cluster.NewMetadataForTest(cluster.NewTestClusterMetadataConfig(false, true)),
 		timeSource:           clock.NewRealTimeSource(),
 		visibilityManager:    mockVisibilityManager,
->>>>>>> ef3d7f45
 	}
 }
 
