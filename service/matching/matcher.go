// The MIT License
//
// Copyright (c) 2020 Temporal Technologies Inc.  All rights reserved.
//
// Copyright (c) 2020 Uber Technologies, Inc.
//
// Permission is hereby granted, free of charge, to any person obtaining a copy
// of this software and associated documentation files (the "Software"), to deal
// in the Software without restriction, including without limitation the rights
// to use, copy, modify, merge, publish, distribute, sublicense, and/or sell
// copies of the Software, and to permit persons to whom the Software is
// furnished to do so, subject to the following conditions:
//
// The above copyright notice and this permission notice shall be included in
// all copies or substantial portions of the Software.
//
// THE SOFTWARE IS PROVIDED "AS IS", WITHOUT WARRANTY OF ANY KIND, EXPRESS OR
// IMPLIED, INCLUDING BUT NOT LIMITED TO THE WARRANTIES OF MERCHANTABILITY,
// FITNESS FOR A PARTICULAR PURPOSE AND NONINFRINGEMENT. IN NO EVENT SHALL THE
// AUTHORS OR COPYRIGHT HOLDERS BE LIABLE FOR ANY CLAIM, DAMAGES OR OTHER
// LIABILITY, WHETHER IN AN ACTION OF CONTRACT, TORT OR OTHERWISE, ARISING FROM,
// OUT OF OR IN CONNECTION WITH THE SOFTWARE OR THE USE OR OTHER DEALINGS IN
// THE SOFTWARE.

package matching

import (
	"context"
	"errors"
	"math"
	"strconv"
	"sync"
	"sync/atomic"
	"time"

	enumsspb "go.temporal.io/server/api/enums/v1"
	"go.temporal.io/server/api/matchingservice/v1"
	"go.temporal.io/server/common/metrics"
	"go.temporal.io/server/common/primitives/timestamp"
	"go.temporal.io/server/common/quotas"
	"google.golang.org/grpc/codes"
	"google.golang.org/grpc/status"
)

// TaskMatcher matches a task producer with a task consumer
// Producers are usually rpc calls from history or taskReader
// that drains backlog from db. Consumers are the task queue pollers
type TaskMatcher struct {
	config *taskQueueConfig

	// synchronous task channel to match producer/consumer
	taskC chan *internalTask
	// synchronous task channel to match query task - the reason to have a
	// separate channel for this is that there are cases where consumers
	// are interested in queryTasks but not others. One example is when a
	// namespace is not active in a cluster.
	queryTaskC chan *internalTask

	// dynamicRate is the dynamic rate & burst for rate limiter
	dynamicRateBurst quotas.MutableRateBurst
	// dynamicRateLimiter is the dynamic rate limiter that can be used to force refresh on new rates.
	dynamicRateLimiter *quotas.DynamicRateLimiterImpl
	// forceRefreshRateOnce is used to force refresh rate limit for first time
	forceRefreshRateOnce sync.Once
	// rateLimiter that limits the rate at which tasks can be dispatched to consumers
	rateLimiter quotas.RateLimiter

	fwdr                   *Forwarder
	metricsHandler         metrics.Handler // namespace metric scope
	numPartitions          func() int      // number of task queue partitions
	backlogTasksCreateTime map[int64]int   // task creation time (unix nanos) -> number of tasks with that time
	backlogTasksLock       sync.Mutex
	lastPoller             atomic.Int64 // unix nanos of most recent poll start time
}

const (
	defaultTaskDispatchRPS                  = 100000.0
	defaultTaskDispatchRPSTTL               = time.Minute
	emptyBacklogAge           time.Duration = -1
)

var (
	// Sentinel error to redirect while blocked in matcher.
	errInterrupted    = errors.New("interrupted offer")
	errNoRecentPoller = status.Error(codes.FailedPrecondition, "no poller seen for task queue recently, worker may be down")
)

// newTaskMatcher returns a task matcher instance. The returned instance can be used by task producers and consumers to
// find a match. Both sync matches and non-sync matches should use this implementation
func newTaskMatcher(config *taskQueueConfig, fwdr *Forwarder, metricsHandler metrics.Handler) *TaskMatcher {
	dynamicRateBurst := quotas.NewMutableRateBurst(
		defaultTaskDispatchRPS,
		int(defaultTaskDispatchRPS),
	)
	dynamicRateLimiter := quotas.NewDynamicRateLimiter(
		dynamicRateBurst,
		defaultTaskDispatchRPSTTL,
	)
	limiter := quotas.NewMultiRateLimiter([]quotas.RateLimiter{
		dynamicRateLimiter,
		quotas.NewDefaultOutgoingRateLimiter(
			config.AdminNamespaceTaskQueueToPartitionDispatchRate,
		),
		quotas.NewDefaultOutgoingRateLimiter(
			config.AdminNamespaceToPartitionDispatchRate,
		),
	})
	return &TaskMatcher{
		config:                 config,
		dynamicRateBurst:       dynamicRateBurst,
		dynamicRateLimiter:     dynamicRateLimiter,
		rateLimiter:            limiter,
		metricsHandler:         metricsHandler,
		fwdr:                   fwdr,
		taskC:                  make(chan *internalTask),
		queryTaskC:             make(chan *internalTask),
		numPartitions:          config.NumReadPartitions,
		backlogTasksCreateTime: make(map[int64]int),
	}
}

// Offer offers a task to a potential consumer (poller)
// If the task is successfully matched with a consumer, this
// method will return true and no error. If the task is matched
// but consumer returned error, then this method will return
// true and error message. This method should not be used for query
// task. This method should ONLY be used for sync match.
//
// When a local poller is not available and forwarding to a parent
// task queue partition is possible, this method will attempt forwarding
// to the parent partition.
//
// Cases when this method will block:
//
// Ratelimit:
// When a ratelimit token is not available, this method might block
// waiting for a token until the provided context timeout. Rate limits are
// not enforced for forwarded tasks from child partition.
//
// Forwarded tasks that originated from db backlog:
// When this method is called with a task that is forwarded from a
// remote partition and if (1) this task queue is root (2) task
// was from db backlog - this method will block until context timeout
// trying to match with a poller. The caller is expected to set the
// correct context timeout.
//
// returns error when:
//   - ratelimit is exceeded (does not apply to query task)
//   - context deadline is exceeded
//   - task is matched and consumer returns error in response channel
func (tm *TaskMatcher) Offer(ctx context.Context, task *internalTask) (bool, error) {
	if !tm.isBacklogNegligible() {
		// To ensure better dispatch ordering, we block sync match when a significant backlog is present.
		// Note that this check does not make a noticeable difference for history tasks, as they do not wait for a
		// poller to become available. In presence of a backlog the chance of a poller being available when sync match
		// request comes is almost zero.
		// This check is mostly effective for the sync match requests that come from child partitions for spooled tasks.
		return false, nil
	}

	if !task.isForwarded() {
		if err := tm.rateLimiter.Wait(ctx); err != nil {
			tm.metricsHandler.Counter(metrics.SyncThrottlePerTaskQueueCounter.Name()).Record(1)
			return false, err
		}
	}

	select {
	case tm.taskC <- task: // poller picked up the task
		if task.responseC != nil {
			// if there is a response channel, block until resp is received
			// and return error if the response contains error
			err := <-task.responseC

			if err == nil && !task.isForwarded() {
				tm.emitDispatchLatency(task, false)
			}
			return true, err
		}
		return false, nil
	default:
		// no poller waiting for tasks, try forwarding this task to the
		// root partition if possible
		select {
		case token := <-tm.fwdrAddReqTokenC():
			if err := tm.fwdr.ForwardTask(ctx, task); err == nil {
				// task was remotely sync matched on the parent partition
				token.release()
				tm.emitDispatchLatency(task, true)
				return true, nil
			}
			token.release()
		default:
			if !tm.isForwardingAllowed() && // we are the root partition and forwarding is not possible
				task.source == enumsspb.TASK_SOURCE_DB_BACKLOG && // task was from backlog (stored in db)
				task.isForwarded() { // task came from a child partition
				// a forwarded backlog task from a child partition, block trying
				// to match with a poller until ctx timeout
				return tm.offerOrTimeout(ctx, task)
			}
		}

		return false, nil
	}
}

func (tm *TaskMatcher) offerOrTimeout(ctx context.Context, task *internalTask) (bool, error) {
	select {
	case tm.taskC <- task: // poller picked up the task
		if task.responseC != nil {
			select {
			case err := <-task.responseC:
				return true, err
			case <-ctx.Done():
				return false, nil
			}
		}
		return false, nil
	case <-ctx.Done():
		return false, nil
	}
}

func syncOfferTask[T any](
	ctx context.Context,
	tm *TaskMatcher,
	task *internalTask,
	taskChan chan *internalTask,
	forwardFunc func(context.Context, *internalTask) (T, error),
) (T, error) {
	var t T
	select {
	case taskChan <- task:
		<-task.responseC
		return t, nil
	default:
	}

	fwdrTokenC := tm.fwdrAddReqTokenC()
	var noPollerCtxC <-chan struct{}

	if deadline, ok := ctx.Deadline(); ok && fwdrTokenC == nil {
		// Reserving 1sec to customize the timeout error if user is querying a workflow
		// without having started the workers.
		noPollerTimeout := time.Until(deadline) - time.Second
		noPollerCtx, cancel := context.WithTimeout(ctx, noPollerTimeout)
		noPollerCtxC = noPollerCtx.Done()
		defer cancel()
	}

	for {
		select {
		case taskChan <- task:
			<-task.responseC
			return t, nil
		case token := <-fwdrTokenC:
			resp, err := forwardFunc(ctx, task)
			token.release()
			if err == nil {
				return resp, nil
			}
			if err == errForwarderSlowDown {
				// if we are rate limited, try only local match for the remainder of the context timeout
				// left
				fwdrTokenC = nil
				continue
			}
<<<<<<< HEAD
			return t, err
=======
			return nil, err
		case <-noPollerCtxC:
			// only error if there has not been a recent poller. Otherwise, let it wait for the remaining time
			// hopping for a match, or ultimately returning the default CDE error.
			if tm.timeSinceLastPoll() > tm.config.QueryPollerUnavailableWindow() {
				return nil, errNoRecentPoller
			}
			continue
>>>>>>> 4482313b
		case <-ctx.Done():
			return t, ctx.Err()
		}
	}
}

// OfferQuery will either match task to local poller or will forward query task.
// Local match is always attempted before forwarding is attempted. If local match occurs
// response and error are both nil, if forwarding occurs then response or error is returned.
func (tm *TaskMatcher) OfferQuery(ctx context.Context, task *internalTask) (*matchingservice.QueryWorkflowResponse, error) {
	return syncOfferTask(ctx, tm, task, tm.queryTaskC, tm.fwdr.ForwardQueryTask)
}

// OfferNexusTask either matchs a task to a local poller or forwards it if no local pollers available.
// Local match is always attempted before forwarding. If local match occurs response and error are both nil, if
// forwarding occurs then response or error is returned.
func (tm *TaskMatcher) OfferNexusTask(ctx context.Context, task *internalTask) (*matchingservice.DispatchNexusTaskResponse, error) {
	return syncOfferTask(ctx, tm, task, tm.taskC, tm.fwdr.ForwardNexusTask)
}

// MustOffer blocks until a consumer is found to handle this task
// Returns error only when context is canceled or the ratelimit is set to zero (allow nothing)
// The passed in context MUST NOT have a deadline associated with it
// Note that calling MustOffer is the only way that matcher knows there are spooled tasks in the
// backlog, in absence of a pending MustOffer call, the forwarding logic assumes that backlog is empty.
func (tm *TaskMatcher) MustOffer(ctx context.Context, task *internalTask, interruptCh chan struct{}) error {
	tm.registerBacklogTask(task)
	defer tm.unregisterBacklogTask(task)

	if err := tm.rateLimiter.Wait(ctx); err != nil {
		return err
	}

	// attempt a match with local poller first. When that
	// doesn't succeed, try both local match and remote match
	select {
	case tm.taskC <- task:
		tm.emitDispatchLatency(task, false)
		return nil
	case <-ctx.Done():
		return ctx.Err()
	default:
	}

	var reconsiderFwdTimer *time.Timer
	defer func() {
		if reconsiderFwdTimer != nil {
			reconsiderFwdTimer.Stop()
		}
	}()

forLoop:
	for {
		fwdTokenC := tm.fwdrAddReqTokenC()
		reconsiderFwdTimer = nil
		var reconsiderFwdTimerC <-chan time.Time
		if fwdTokenC != nil && !tm.isBacklogNegligible() {
			// If there is a non-negligible backlog, we stop forwarding to make sure
			// root and leaf partitions are treated equally and can process their
			// backlog at the same rate. Stopping task forwarding, prevent poll
			// forwarding as well (in presence of a backlog). This ensures all partitions
			// receive polls and tasks at the same rate.

			// Exception: we allow forward if this partition has not got any polls
			// recently. This is helpful when there are very few pollers and they
			// and they are all stuck in the wrong (root) partition. (Note that since
			// frontend balanced the number of pending pollers per partition this only
			// becomes an issue when the pollers are fewer than the partitions)
			lp := tm.timeSinceLastPoll()
			maxWaitForLocalPoller := tm.config.MaxWaitForPollerBeforeFwd()
			if lp < maxWaitForLocalPoller {
				fwdTokenC = nil
				reconsiderFwdTimer = time.NewTimer(maxWaitForLocalPoller - lp)
				reconsiderFwdTimerC = reconsiderFwdTimer.C
			}
		}

		select {
		case tm.taskC <- task:
			tm.emitDispatchLatency(task, false)
			return nil
		case token := <-fwdTokenC:
			childCtx, cancel := context.WithTimeout(ctx, time.Second*2)
			err := tm.fwdr.ForwardTask(childCtx, task)
			token.release()
			if err != nil {
				tm.metricsHandler.Counter(metrics.ForwardTaskErrorsPerTaskQueue.Name()).Record(1)
				// forwarder returns error only when the call is rate limited. To
				// avoid a busy loop on such rate limiting events, we only attempt to make
				// the next forwarded call after this childCtx expires. Till then, we block
				// hoping for a local poller match
				select {
				case tm.taskC <- task:
					cancel()
					tm.emitDispatchLatency(task, false)
					return nil
				case <-childCtx.Done():
				case <-ctx.Done():
					cancel()
					return ctx.Err()
				case <-interruptCh:
					cancel()
					return errInterrupted
				}
				cancel()
				continue forLoop
			}
			cancel()
			// at this point, we forwarded the task to a parent partition which
			// in turn dispatched the task to a poller. Make sure we delete the
			// task from the database
			task.finish(nil)
			tm.emitDispatchLatency(task, true)
			return nil
		case <-ctx.Done():
			return ctx.Err()
		case <-reconsiderFwdTimerC:
			continue forLoop
		case <-interruptCh:
			return errInterrupted
		}
	}
}

func (tm *TaskMatcher) emitDispatchLatency(task *internalTask, forwarded bool) {
	if task.event.Data.CreateTime == nil {
		return // should not happen but for safety
	}

	source := task.source
	if source == enumsspb.TASK_SOURCE_UNSPECIFIED {
		// history may not specify the source
		source = enumsspb.TASK_SOURCE_HISTORY
	}

	tm.metricsHandler.Timer(metrics.TaskDispatchLatencyPerTaskQueue.Name()).Record(
		time.Since(timestamp.TimeValue(task.event.Data.CreateTime)),
		metrics.StringTag("source", source.String()),
		metrics.StringTag("forwarded", strconv.FormatBool(forwarded)),
	)
}

// Poll blocks until a task is found or context deadline is exceeded
// On success, the returned task could be a query task or a regular task
// Returns errNoTasks when context deadline is exceeded
func (tm *TaskMatcher) Poll(ctx context.Context, pollMetadata *pollMetadata) (*internalTask, error) {
	task, _, err := tm.poll(ctx, pollMetadata, false)
	return task, err
}

// PollForQuery blocks until a *query* task is found or context deadline is exceeded
// Returns errNoTasks when context deadline is exceeded
func (tm *TaskMatcher) PollForQuery(ctx context.Context, pollMetadata *pollMetadata) (*internalTask, error) {
	task, _, err := tm.poll(ctx, pollMetadata, true)
	return task, err
}

// UpdateRatelimit updates the task dispatch rate
func (tm *TaskMatcher) UpdateRatelimit(rpsPtr *float64) {
	if rpsPtr == nil {
		return
	}

	rps := *rpsPtr
	nPartitions := float64(tm.numPartitions())
	if nPartitions > 0 {
		// divide the rate equally across all partitions
		rps = rps / nPartitions
	}
	burst := int(math.Ceil(rps))

	minTaskThrottlingBurstSize := tm.config.MinTaskThrottlingBurstSize()
	if burst < minTaskThrottlingBurstSize {
		burst = minTaskThrottlingBurstSize
	}

	tm.dynamicRateBurst.SetRPS(rps)
	tm.dynamicRateBurst.SetBurst(burst)
	tm.forceRefreshRateOnce.Do(func() {
		// Dynamic rate limiter only refresh its rate every 1m. Before that initial 1m interval, it uses default rate
		// which is 10K and is too large in most cases. We need to force refresh for the first time this rate is set
		// by poller. Only need to do that once. If the rate change later, it will be refresh in 1m.
		tm.dynamicRateLimiter.Refresh()
	})
}

// Rate returns the current rate at which tasks are dispatched
func (tm *TaskMatcher) Rate() float64 {
	return tm.rateLimiter.Rate()
}

func (tm *TaskMatcher) poll(
	ctx context.Context, pollMetadata *pollMetadata, queryOnly bool,
) (task *internalTask, forwardedPoll bool, err error) {
	taskC, queryTaskC := tm.taskC, tm.queryTaskC
	if queryOnly {
		taskC = nil
	}

	start := time.Now()
	tm.lastPoller.Store(start.UnixNano())

	defer func() {
		if pollMetadata.forwardedFrom == "" {
			// Only recording for original polls
			tm.metricsHandler.Timer(metrics.PollLatencyPerTaskQueue.Name()).Record(
				time.Since(start), metrics.StringTag("forwarded", strconv.FormatBool(forwardedPoll)))
		}

		if err == nil {
			tm.emitForwardedSourceStats(task.isForwarded(), pollMetadata.forwardedFrom, forwardedPoll)
		}
	}()

	// We want to effectively do a prioritized select, but Go select is random
	// if multiple cases are ready, so split into multiple selects.
	// The priority order is:
	// 1. ctx.Done
	// 2. taskC and queryTaskC
	// 3. forwarding
	// 4. block looking locally for remainder of context lifetime
	// To correctly handle priorities and allow any case to succeed, all select
	// statements except for the last one must be non-blocking, and the last one
	// must include all the previous cases.

	// 1. ctx.Done
	select {
	case <-ctx.Done():
		tm.metricsHandler.Counter(metrics.PollTimeoutPerTaskQueueCounter.Name()).Record(1)
		return nil, false, errNoTasks
	default:
	}

	// 2. taskC and queryTaskC
	select {
	case task := <-taskC:
		if task.responseC != nil {
			tm.metricsHandler.Counter(metrics.PollSuccessWithSyncPerTaskQueueCounter.Name()).Record(1)
		}
		tm.metricsHandler.Counter(metrics.PollSuccessPerTaskQueueCounter.Name()).Record(1)
		return task, false, nil
	case task := <-queryTaskC:
		tm.metricsHandler.Counter(metrics.PollSuccessWithSyncPerTaskQueueCounter.Name()).Record(1)
		tm.metricsHandler.Counter(metrics.PollSuccessPerTaskQueueCounter.Name()).Record(1)
		return task, false, nil
	default:
	}

	if tm.isBacklogNegligible() {
		// 3. forwarding (and all other clauses repeated)
		// We don't forward pollers if there is a non-negligible backlog in this partition.
		select {
		case <-ctx.Done():
			tm.metricsHandler.Counter(metrics.PollTimeoutPerTaskQueueCounter.Name()).Record(1)
			return nil, false, errNoTasks
		case task := <-taskC:
			if task.responseC != nil {
				tm.metricsHandler.Counter(metrics.PollSuccessWithSyncPerTaskQueueCounter.Name()).Record(1)
			}
			tm.metricsHandler.Counter(metrics.PollSuccessPerTaskQueueCounter.Name()).Record(1)
			return task, false, nil
		case task := <-queryTaskC:
			tm.metricsHandler.Counter(metrics.PollSuccessWithSyncPerTaskQueueCounter.Name()).Record(1)
			tm.metricsHandler.Counter(metrics.PollSuccessPerTaskQueueCounter.Name()).Record(1)
			return task, false, nil
		case token := <-tm.fwdrPollReqTokenC():
			if task, err := tm.fwdr.ForwardPoll(ctx, pollMetadata); err == nil {
				token.release()
				return task, true, nil
			}
			token.release()
		}
	}

	// 4. blocking local poll
	select {
	case <-ctx.Done():
		tm.metricsHandler.Counter(metrics.PollTimeoutPerTaskQueueCounter.Name()).Record(1)
		return nil, false, errNoTasks
	case task := <-taskC:
		if task.responseC != nil {
			tm.metricsHandler.Counter(metrics.PollSuccessWithSyncPerTaskQueueCounter.Name()).Record(1)
		}
		tm.metricsHandler.Counter(metrics.PollSuccessPerTaskQueueCounter.Name()).Record(1)
		return task, false, nil
	case task := <-queryTaskC:
		tm.metricsHandler.Counter(metrics.PollSuccessWithSyncPerTaskQueueCounter.Name()).Record(1)
		tm.metricsHandler.Counter(metrics.PollSuccessPerTaskQueueCounter.Name()).Record(1)
		return task, false, nil
	}
}

func (tm *TaskMatcher) fwdrPollReqTokenC() <-chan *ForwarderReqToken {
	if tm.fwdr == nil {
		return nil
	}
	return tm.fwdr.PollReqTokenC()
}

func (tm *TaskMatcher) fwdrAddReqTokenC() <-chan *ForwarderReqToken {
	if tm.fwdr == nil {
		return nil
	}
	return tm.fwdr.AddReqTokenC()
}

func (tm *TaskMatcher) isForwardingAllowed() bool {
	return tm.fwdr != nil
}

// isBacklogNegligible returns true of the age of backlog is less than the threshold. Note that this relies on
// MustOffer being called when there is a backlog, otherwise we'd not know.
func (tm *TaskMatcher) isBacklogNegligible() bool {
	return tm.getBacklogAge() < tm.config.BacklogNegligibleAge()
}

func (tm *TaskMatcher) registerBacklogTask(task *internalTask) {
	if task.event.Data.CreateTime == nil {
		return // should not happen but for safety
	}

	tm.backlogTasksLock.Lock()
	defer tm.backlogTasksLock.Unlock()

	ts := timestamp.TimeValue(task.event.Data.CreateTime).UnixNano()
	tm.backlogTasksCreateTime[ts] += 1
}

func (tm *TaskMatcher) unregisterBacklogTask(task *internalTask) {
	if task.event.Data.CreateTime == nil {
		return // should not happen but for safety
	}

	tm.backlogTasksLock.Lock()
	defer tm.backlogTasksLock.Unlock()

	ts := timestamp.TimeValue(task.event.Data.CreateTime).UnixNano()
	counter := tm.backlogTasksCreateTime[ts]
	if counter == 1 {
		delete(tm.backlogTasksCreateTime, ts)
	} else {
		tm.backlogTasksCreateTime[ts] = counter - 1
	}
}

func (tm *TaskMatcher) getBacklogAge() time.Duration {
	tm.backlogTasksLock.Lock()
	defer tm.backlogTasksLock.Unlock()

	if len(tm.backlogTasksCreateTime) == 0 {
		return emptyBacklogAge
	}

	oldest := int64(math.MaxInt64)
	for createTime := range tm.backlogTasksCreateTime {
		if createTime < oldest {
			oldest = createTime
		}
	}

	return time.Since(time.Unix(0, oldest))
}

func (tm *TaskMatcher) emitForwardedSourceStats(
	isTaskForwarded bool,
	pollForwardedSource string,
	forwardedPoll bool,
) {
	if forwardedPoll {
		// This means we forwarded the poll to another partition. Skipping this to prevent duplicate emits.
		// Only the partition in which the match happened should emit this metric.
		return
	}

	isPollForwarded := len(pollForwardedSource) > 0
	switch {
	case isTaskForwarded && isPollForwarded:
		tm.metricsHandler.Counter(metrics.RemoteToRemoteMatchPerTaskQueueCounter.Name()).Record(1)
	case isTaskForwarded:
		tm.metricsHandler.Counter(metrics.RemoteToLocalMatchPerTaskQueueCounter.Name()).Record(1)
	case isPollForwarded:
		tm.metricsHandler.Counter(metrics.LocalToRemoteMatchPerTaskQueueCounter.Name()).Record(1)
	default:
		tm.metricsHandler.Counter(metrics.LocalToLocalMatchPerTaskQueueCounter.Name()).Record(1)
	}
}

func (tm *TaskMatcher) timeSinceLastPoll() time.Duration {
	return time.Since(time.Unix(0, tm.lastPoller.Load()))
}<|MERGE_RESOLUTION|>--- conflicted
+++ resolved
@@ -265,18 +265,15 @@
 				fwdrTokenC = nil
 				continue
 			}
-<<<<<<< HEAD
 			return t, err
-=======
-			return nil, err
 		case <-noPollerCtxC:
 			// only error if there has not been a recent poller. Otherwise, let it wait for the remaining time
 			// hopping for a match, or ultimately returning the default CDE error.
+			// TODO: rename this to clarify it applies to nexus tasks and queries.
 			if tm.timeSinceLastPoll() > tm.config.QueryPollerUnavailableWindow() {
-				return nil, errNoRecentPoller
+				return t, errNoRecentPoller
 			}
 			continue
->>>>>>> 4482313b
 		case <-ctx.Done():
 			return t, ctx.Err()
 		}
