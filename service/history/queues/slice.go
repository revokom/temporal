--- conflicted
+++ resolved
@@ -32,10 +32,7 @@
 )
 
 const (
-<<<<<<< HEAD
 	// TODO: document and consider allowing different maxes per key
-=======
->>>>>>> 234c20ad
 	shrinkPredicateMaxPendingKeys = 3
 )
 
@@ -319,12 +316,8 @@
 	s.shrinkRange()
 	s.shrinkPredicate()
 
-<<<<<<< HEAD
-	// shrinkRange shrinks the executableTracker, which may remove tracked pending executables.
-=======
 	// shrinkRange shrinks the executableTracker, which may remove tracked pending executables. Set the
 	// pending task count to reflect that.
->>>>>>> 234c20ad
 	s.monitor.SetSlicePendingTaskCount(s, len(s.executableTracker.pendingExecutables))
 }
 
@@ -358,20 +351,11 @@
 	// TODO: this should be generic enough to shrink any predicate type, probably doesn't belong here.
 	pendingPerKey := s.executableTracker.pendingPerKey
 	if len(pendingPerKey) > shrinkPredicateMaxPendingKeys {
-<<<<<<< HEAD
-		// only shrink predicate if there're few namespaces left
-		return
-	}
-
-	minimalPredicate := s.indexer.Predicate(maps.Keys(pendingPerKey))
-	s.scope.Predicate = tasks.AndPredicates(s.scope.Predicate, minimalPredicate)
-=======
 		// only shrink predicate if there're few keys left
 		return
 	}
 
 	s.scope.Predicate = s.grouper.Predicate(maps.Keys(pendingPerKey))
->>>>>>> 234c20ad
 }
 
 func (s *SliceImpl) SelectTasks(readerID int64, batchSize int) ([]Executable, error) {
