--- conflicted
+++ resolved
@@ -2954,15 +2954,11 @@
 	reapplyEvents []*historypb.HistoryEvent,
 ) error {
 
-<<<<<<< HEAD
+	if e.config.SkipReapplicationByNamespaceId(namespaceUUID) {
+		return nil
+	}
+
 	namespaceEntry, err := e.getActiveNamespaceEntry(namespaceUUID)
-=======
-	if e.config.SkipReapplicationByDomainId(domainUUID) {
-		return nil
-	}
-
-	domainEntry, err := e.getActiveDomainEntry(common.StringPtr(domainUUID))
->>>>>>> a8af61ba
 	if err != nil {
 		return err
 	}
@@ -2978,11 +2974,7 @@
 		currentExecution,
 		func(context workflowExecutionContext, mutableState mutableState) (*updateWorkflowAction, error) {
 			// Filter out reapply event from the same cluster
-<<<<<<< HEAD
-			toReapplyEvents := make([]*historypb.HistoryEvent, len(reapplyEvents))
-=======
-			toReapplyEvents := make([]*workflow.HistoryEvent, 0, len(reapplyEvents))
->>>>>>> a8af61ba
+			toReapplyEvents := make([]*historypb.HistoryEvent, 0, len(reapplyEvents))
 			lastWriteVersion, err := mutableState.GetLastWriteVersion()
 			if err != nil {
 				return nil, err
